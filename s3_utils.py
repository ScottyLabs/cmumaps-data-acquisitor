--- conflicted
+++ resolved
@@ -36,7 +36,6 @@
         return False
 
 
-<<<<<<< HEAD
 def upload_folder(local_folder_path, s3_folder_name, file_type="octet-stream"):
     """
     Upload a folder to S3 bucket
@@ -86,7 +85,8 @@
         return True
     except Exception as e:
         print(f"Error uploading {local_file_path}: {e}")
-=======
+
+
 def save_upload_json_file(
     s3_object_name: str,
     json_data: dict | list,
@@ -141,7 +141,6 @@
 
     except Exception as e:
         print(f"Error uploading {local_path} to S3: {e}")
->>>>>>> eb1dfd39
         return False
 
 
